# Licensed to the Apache Software Foundation (ASF) under one
# or more contributor license agreements.  See the NOTICE file
# distributed with this work for additional information
# regarding copyright ownership.  The ASF licenses this file
# to you under the Apache License, Version 2.0 (the
# "License"); you may not use this file except in compliance
# with the License.  You may obtain a copy of the License at
#
#   http://www.apache.org/licenses/LICENSE-2.0
#
# Unless required by applicable law or agreed to in writing,
# software distributed under the License is distributed on an
# "AS IS" BASIS, WITHOUT WARRANTIES OR CONDITIONS OF ANY
# KIND, either express or implied.  See the License for the
# specific language governing permissions and limitations
# under the License.

# pylint: disable=E1101

import os
from typing import AsyncGenerator, Tuple, Literal, Optional

import gradio as gr
import pandas as pd
from gradio.utils import NamedString

from hugegraph_llm.config import resource_path, prompt, huge_settings, llm_settings
from hugegraph_llm.operators.graph_rag_task import RAGPipeline
<<<<<<< HEAD
from hugegraph_llm.utils.decorators import with_task_id
=======
from hugegraph_llm.operators.llm_op.answer_synthesize import AnswerSynthesize
>>>>>>> 7ae5d6fc
from hugegraph_llm.utils.log import log


@with_task_id
def rag_answer(
    text: str,
    raw_answer: bool,
    vector_only_answer: bool,
    graph_only_answer: bool,
    graph_vector_answer: bool,
    graph_ratio: float,
    rerank_method: Literal["bleu", "reranker"],
    near_neighbor_first: bool,
    custom_related_information: str,
    answer_prompt: str,
    keywords_extract_prompt: str,
    gremlin_tmpl_num: Optional[int] = 2,
    gremlin_prompt: Optional[str] = None,
    max_graph_items=30,
    topk_return_results=20,
    vector_dis_threshold=0.9,
    topk_per_keyword=1,
) -> Tuple:
    """
    Generate an answer using the RAG (Retrieval-Augmented Generation) pipeline.
    1. Initialize the RAGPipeline.
    2. Select vector search or graph search based on parameters.
    3. Merge, deduplicate, and rerank the results.
    4. Synthesize the final answer.
    5. Run the pipeline and return the results.
    """
    graph_search, gremlin_prompt, vector_search = update_ui_configs(answer_prompt, custom_related_information,
                                                                    graph_only_answer, graph_vector_answer,
                                                                    gremlin_prompt, keywords_extract_prompt, text,
                                                                    vector_only_answer)
    if raw_answer is False and not vector_search and not graph_search:
        gr.Warning("Please select at least one generate mode.")
        return "", "", "", ""

    rag = RAGPipeline()
    if vector_search:
        rag.query_vector_index()
    if graph_search:
        rag.extract_keywords(extract_template=keywords_extract_prompt).keywords_to_vid(
            vector_dis_threshold=vector_dis_threshold,
            topk_per_keyword=topk_per_keyword,
        ).import_schema(
            huge_settings.graph_name
        ).query_graphdb(
            num_gremlin_generate_example=gremlin_tmpl_num,
            gremlin_prompt=gremlin_prompt,
            max_graph_items=max_graph_items
        )
    # TODO: add more user-defined search strategies
    rag.merge_dedup_rerank(
        graph_ratio=graph_ratio,
        rerank_method=rerank_method,
        near_neighbor_first=near_neighbor_first,
        topk_return_results=topk_return_results
    )
    rag.synthesize_answer(raw_answer, vector_only_answer, graph_only_answer, graph_vector_answer, answer_prompt)

    try:
        context = rag.run(verbose=True, query=text, vector_search=vector_search, graph_search=graph_search,
                          max_graph_items=max_graph_items)
        if context.get("switch_to_bleu"):
            gr.Warning("Online reranker fails, automatically switches to local bleu rerank.")
        return (
            context.get("raw_answer", ""),
            context.get("vector_only_answer", ""),
            context.get("graph_only_answer", ""),
            context.get("graph_vector_answer", ""),
        )
    except ValueError as e:
        log.critical(e)
        raise gr.Error(str(e))
    except Exception as e:
        log.critical(e)
        raise gr.Error(f"An unexpected error occurred: {str(e)}")


def update_ui_configs(answer_prompt, custom_related_information, graph_only_answer, graph_vector_answer, gremlin_prompt,
                      keywords_extract_prompt, text, vector_only_answer):
    gremlin_prompt = gremlin_prompt or prompt.gremlin_generate_prompt
    should_update_prompt = (
        prompt.default_question != text
        or prompt.answer_prompt != answer_prompt
        or prompt.keywords_extract_prompt != keywords_extract_prompt
        or prompt.gremlin_generate_prompt != gremlin_prompt
        or prompt.custom_rerank_info != custom_related_information
    )
    if should_update_prompt:
        prompt.custom_rerank_info = custom_related_information
        prompt.default_question = text
        prompt.answer_prompt = answer_prompt
        prompt.keywords_extract_prompt = keywords_extract_prompt
        prompt.gremlin_generate_prompt = gremlin_prompt
        prompt.update_yaml_file()
    vector_search = vector_only_answer or graph_vector_answer
    graph_search = graph_only_answer or graph_vector_answer
    return graph_search, gremlin_prompt, vector_search


async def rag_answer_streaming(
    text: str,
    raw_answer: bool,
    vector_only_answer: bool,
    graph_only_answer: bool,
    graph_vector_answer: bool,
    graph_ratio: float,
    rerank_method: Literal["bleu", "reranker"],
    near_neighbor_first: bool,
    custom_related_information: str,
    answer_prompt: str,
    keywords_extract_prompt: str,
    gremlin_tmpl_num: Optional[int] = 2,
    gremlin_prompt: Optional[str] = None,
) -> AsyncGenerator[Tuple[str, str, str, str], None]:
    """
    Generate an answer using the RAG (Retrieval-Augmented Generation) pipeline.
    1. Initialize the RAGPipeline.
    2. Select vector search or graph search based on parameters.
    3. Merge, deduplicate, and rerank the results.
    4. Synthesize the final answer.
    5. Run the pipeline and return the results.
    """

    graph_search, gremlin_prompt, vector_search = update_ui_configs(answer_prompt, custom_related_information,
                                                                    graph_only_answer, graph_vector_answer,
                                                                    gremlin_prompt, keywords_extract_prompt, text,
                                                                    vector_only_answer)
    if raw_answer is False and not vector_search and not graph_search:
        gr.Warning("Please select at least one generate mode.")
        yield "", "", "", ""
        return

    rag = RAGPipeline()
    if vector_search:
        rag.query_vector_index()
    if graph_search:
        rag.extract_keywords(extract_template=keywords_extract_prompt).keywords_to_vid().import_schema(
            huge_settings.graph_name
        ).query_graphdb(
            num_gremlin_generate_example=gremlin_tmpl_num,
            gremlin_prompt=gremlin_prompt,
        )
    rag.merge_dedup_rerank(
        graph_ratio,
        rerank_method,
        near_neighbor_first,
    )
    # rag.synthesize_answer(raw_answer, vector_only_answer, graph_only_answer, graph_vector_answer, answer_prompt)

    try:
        context = rag.run(verbose=True, query=text, vector_search=vector_search, graph_search=graph_search)
        if context.get("switch_to_bleu"):
            gr.Warning("Online reranker fails, automatically switches to local bleu rerank.")
        answer_synthesize = AnswerSynthesize(
            raw_answer=raw_answer,
            vector_only_answer=vector_only_answer,
            graph_only_answer=graph_only_answer,
            graph_vector_answer=graph_vector_answer,
            prompt_template=answer_prompt,
        )
        async for context in answer_synthesize.run_streaming(context):
            if context.get("switch_to_bleu"):
                gr.Warning("Online reranker fails, automatically switches to local bleu rerank.")
            yield (
                context.get("raw_answer", ""),
                context.get("vector_only_answer", ""),
                context.get("graph_only_answer", ""),
                context.get("graph_vector_answer", ""),
            )
    except ValueError as e:
        log.critical(e)
        raise gr.Error(str(e))
    except Exception as e:
        log.critical(e)
        raise gr.Error(f"An unexpected error occurred: {str(e)}")


def create_rag_block():
    # pylint: disable=R0915 (too-many-statements),C0301
    gr.Markdown("""## 1. HugeGraph RAG Query""")
    with gr.Row():
        with gr.Column(scale=2):
            # with gr.Blocks().queue(max_size=20, default_concurrency_limit=5):
            inp = gr.Textbox(value=prompt.default_question, label="Question", show_copy_button=True, lines=3)

            # TODO: Only support inline formula now. Should support block formula
            gr.Markdown("Basic LLM Answer", elem_classes="output-box-label")
            raw_out = gr.Markdown(elem_classes="output-box", show_copy_button=True,
<<<<<<< HEAD
                                    latex_delimiters=[{"left": "$", "right": "$", "display": False}])
            gr.Markdown("Vector-only Answer", elem_classes="output-box-label")
            vector_only_out = gr.Markdown(elem_classes="output-box", show_copy_button=True,
                                            latex_delimiters=[{"left": "$", "right": "$", "display": False}])
            gr.Markdown("Graph-only Answer", elem_classes="output-box-label")
            graph_only_out = gr.Markdown(elem_classes="output-box", show_copy_button=True,
                                            latex_delimiters=[{"left": "$", "right": "$", "display": False}])
            gr.Markdown("Graph-Vector Answer", elem_classes="output-box-label")
            graph_vector_out = gr.Markdown(elem_classes="output-box", show_copy_button=True,
                                            latex_delimiters=[{"left": "$", "right": "$", "display": False}])
=======
                                  latex_delimiters=[{"left": "$", "right": "$", "display": False}])
            gr.Markdown("Vector-only Answer", elem_classes="output-box-label")
            vector_only_out = gr.Markdown(elem_classes="output-box", show_copy_button=True,
                                          latex_delimiters=[{"left": "$", "right": "$", "display": False}])
            gr.Markdown("Graph-only Answer", elem_classes="output-box-label")
            graph_only_out = gr.Markdown(elem_classes="output-box", show_copy_button=True,
                                         latex_delimiters=[{"left": "$", "right": "$", "display": False}])
            gr.Markdown("Graph-Vector Answer", elem_classes="output-box-label")
            graph_vector_out = gr.Markdown(elem_classes="output-box", show_copy_button=True,
                                           latex_delimiters=[{"left": "$", "right": "$", "display": False}])
>>>>>>> 7ae5d6fc

            answer_prompt_input = gr.Textbox(
                value=prompt.answer_prompt, label="Query Prompt", show_copy_button=True, lines=7
            )
            keywords_extract_prompt_input = gr.Textbox(
                value=prompt.keywords_extract_prompt,
                label="Keywords Extraction Prompt",
                show_copy_button=True,
                lines=7,
            )

        with gr.Column(scale=1):
            with gr.Row():
                raw_radio = gr.Radio(choices=[True, False], value=False, label="Basic LLM Answer")
                vector_only_radio = gr.Radio(choices=[True, False], value=False, label="Vector-only Answer")
            with gr.Row():
                graph_only_radio = gr.Radio(choices=[True, False], value=True, label="Graph-only Answer")
                graph_vector_radio = gr.Radio(choices=[True, False], value=False, label="Graph-Vector Answer")

            def toggle_slider(enable):
                return gr.update(interactive=enable)

            with gr.Column():
                with gr.Row():
                    online_rerank = llm_settings.reranker_type
                    rerank_method = gr.Dropdown(
                        choices=["bleu", ("rerank (online)", "reranker")] if online_rerank else ["bleu"],
                        value="reranker" if online_rerank else "bleu",
                        label="Rerank method",
                    )
                    example_num = gr.Number(value=2, label="Template Num (0 to disable it) ", precision=0)
                    graph_ratio = gr.Slider(0, 1, 0.6, label="Graph Ratio", step=0.1, interactive=False)

                graph_vector_radio.change(
                    toggle_slider, inputs=graph_vector_radio, outputs=graph_ratio
                )  # pylint: disable=no-member
                near_neighbor_first = gr.Checkbox(
                    value=False,
                    label="Near neighbor first(Optional)",
                    info="One-depth neighbors > two-depth neighbors",
                )
                custom_related_information = gr.Text(
                    prompt.custom_rerank_info,
                    label="Query related information(Optional)",
                )
                btn = gr.Button("Answer Question", variant="primary")

    btn.click(  # pylint: disable=no-member
        fn=rag_answer_streaming,
        inputs=[
            inp,
            raw_radio,
            vector_only_radio,
            graph_only_radio,
            graph_vector_radio,
            graph_ratio,
            rerank_method,
            near_neighbor_first,
            custom_related_information,
            answer_prompt_input,
            keywords_extract_prompt_input,
            example_num,
        ],
        outputs=[raw_out, vector_only_out, graph_only_out, graph_vector_out],
        queue=True,                       # Enable queueing for this event
        concurrency_limit=5,               # Maximum of 5 concurrent executions
        concurrency_id="rag_answer_task"
    )

    gr.Markdown(
        """## 2. (Batch) Back-testing )
    > 1. Download the template file & fill in the questions you want to test.
    > 2. Upload the file & click the button to generate answers. (Preview shows the first 40 lines)
    > 3. The answer options are the same as the above RAG/Q&A frame 
    """
    )
    tests_df_headers = [
        "Question",
        "Expected Answer",
        "Basic LLM Answer",
        "Vector-only Answer",
        "Graph-only Answer",
        "Graph-Vector Answer",
    ]
    # FIXME: "demo" might conflict with the graph name, it should be modified.
    answers_path = os.path.join(resource_path, "demo", "questions_answers.xlsx")
    questions_path = os.path.join(resource_path, "demo", "questions.xlsx")
    questions_template_path = os.path.join(resource_path, "demo", "questions_template.xlsx")

    def read_file_to_excel(file: NamedString, line_count: Optional[int] = None):
        df = None
        if not file:
            return pd.DataFrame(), 1
        if file.name.endswith(".xlsx"):
            df = pd.read_excel(file.name, nrows=line_count) if file else pd.DataFrame()
        elif file.name.endswith(".csv"):
            df = pd.read_csv(file.name, nrows=line_count) if file else pd.DataFrame()
        df.to_excel(questions_path, index=False)
        if df.empty:
            df = pd.DataFrame([[""] * len(tests_df_headers)], columns=tests_df_headers)
        else:
            df.columns = tests_df_headers
        # truncate the dataframe if it's too long
        if len(df) > 40:
            return df.head(40), 40
        return df, len(df)

    def change_showing_excel(line_count):
        if os.path.exists(answers_path):
            df = pd.read_excel(answers_path, nrows=line_count)
        elif os.path.exists(questions_path):
            df = pd.read_excel(questions_path, nrows=line_count)
        else:
            df = pd.read_excel(questions_template_path, nrows=line_count)
        return df

    def several_rag_answer(
        is_raw_answer: bool,
        is_vector_only_answer: bool,
        is_graph_only_answer: bool,
        is_graph_vector_answer: bool,
        graph_ratio_ui: float,
        rerank_method_ui: Literal["bleu", "reranker"],
        near_neighbor_first_ui: bool,
        custom_related_information_ui: str,
        answer_prompt: str,
        keywords_extract_prompt: str,
        answer_max_line_count_ui: int = 1,
        progress=gr.Progress(track_tqdm=True),
    ):
        df = pd.read_excel(questions_path, dtype=str)
        total_rows = len(df)
        for index, row in df.iterrows():
            question = row.iloc[0]
            basic_llm_answer, vector_only_answer, graph_only_answer, graph_vector_answer = rag_answer(
                question,
                is_raw_answer,
                is_vector_only_answer,
                is_graph_only_answer,
                is_graph_vector_answer,
                graph_ratio_ui,
                rerank_method_ui,
                near_neighbor_first_ui,
                custom_related_information_ui,
                answer_prompt,
                keywords_extract_prompt,
            )
            df.at[index, "Basic LLM Answer"] = basic_llm_answer
            df.at[index, "Vector-only Answer"] = vector_only_answer
            df.at[index, "Graph-only Answer"] = graph_only_answer
            df.at[index, "Graph-Vector Answer"] = graph_vector_answer
            progress((index + 1, total_rows))
        answers_path_ui = os.path.join(resource_path, "demo", "questions_answers.xlsx")
        df.to_excel(answers_path_ui, index=False)
        return df.head(answer_max_line_count_ui), answers_path_ui

    with gr.Row():
        with gr.Column():
            questions_file = gr.File(file_types=[".xlsx", ".csv"], label="Questions File (.xlsx & csv)")
        with gr.Column():
            test_template_file = os.path.join(resource_path, "demo", "questions_template.xlsx")
            gr.File(value=test_template_file, label="Download Template File")
            answer_max_line_count = gr.Number(1, label="Max Lines To Show", minimum=1, maximum=40)
            answers_btn = gr.Button("Generate Answer (Batch)", variant="primary")
    # TODO: Set individual progress bars for dataframe
    qa_dataframe = gr.DataFrame(label="Questions & Answers (Preview)", headers=tests_df_headers)
    answers_btn.click(
        several_rag_answer,
        inputs=[
            raw_radio,
            vector_only_radio,
            graph_only_radio,
            graph_vector_radio,
            graph_ratio,
            rerank_method,
            near_neighbor_first,
            custom_related_information,
            answer_prompt_input,
            keywords_extract_prompt_input,
            answer_max_line_count,
        ],
        outputs=[qa_dataframe, gr.File(label="Download Answered File", min_width=40)],
    )
    questions_file.change(read_file_to_excel, questions_file, [qa_dataframe, answer_max_line_count])
    answer_max_line_count.change(change_showing_excel, answer_max_line_count, qa_dataframe)
    return inp, answer_prompt_input, keywords_extract_prompt_input, custom_related_information<|MERGE_RESOLUTION|>--- conflicted
+++ resolved
@@ -26,11 +26,8 @@
 
 from hugegraph_llm.config import resource_path, prompt, huge_settings, llm_settings
 from hugegraph_llm.operators.graph_rag_task import RAGPipeline
-<<<<<<< HEAD
 from hugegraph_llm.utils.decorators import with_task_id
-=======
 from hugegraph_llm.operators.llm_op.answer_synthesize import AnswerSynthesize
->>>>>>> 7ae5d6fc
 from hugegraph_llm.utils.log import log
 
 
@@ -223,18 +220,6 @@
             # TODO: Only support inline formula now. Should support block formula
             gr.Markdown("Basic LLM Answer", elem_classes="output-box-label")
             raw_out = gr.Markdown(elem_classes="output-box", show_copy_button=True,
-<<<<<<< HEAD
-                                    latex_delimiters=[{"left": "$", "right": "$", "display": False}])
-            gr.Markdown("Vector-only Answer", elem_classes="output-box-label")
-            vector_only_out = gr.Markdown(elem_classes="output-box", show_copy_button=True,
-                                            latex_delimiters=[{"left": "$", "right": "$", "display": False}])
-            gr.Markdown("Graph-only Answer", elem_classes="output-box-label")
-            graph_only_out = gr.Markdown(elem_classes="output-box", show_copy_button=True,
-                                            latex_delimiters=[{"left": "$", "right": "$", "display": False}])
-            gr.Markdown("Graph-Vector Answer", elem_classes="output-box-label")
-            graph_vector_out = gr.Markdown(elem_classes="output-box", show_copy_button=True,
-                                            latex_delimiters=[{"left": "$", "right": "$", "display": False}])
-=======
                                   latex_delimiters=[{"left": "$", "right": "$", "display": False}])
             gr.Markdown("Vector-only Answer", elem_classes="output-box-label")
             vector_only_out = gr.Markdown(elem_classes="output-box", show_copy_button=True,
@@ -245,7 +230,6 @@
             gr.Markdown("Graph-Vector Answer", elem_classes="output-box-label")
             graph_vector_out = gr.Markdown(elem_classes="output-box", show_copy_button=True,
                                            latex_delimiters=[{"left": "$", "right": "$", "display": False}])
->>>>>>> 7ae5d6fc
 
             answer_prompt_input = gr.Textbox(
                 value=prompt.answer_prompt, label="Query Prompt", show_copy_button=True, lines=7
